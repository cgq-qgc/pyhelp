--- conflicted
+++ resolved
@@ -1,12 +1,5 @@
 numpy
 scipy
 pandas
-<<<<<<< HEAD
-h5py
-tables
-matplotlib
-=======
 h5py=3
-matplotlib
-geopandas
->>>>>>> 937cefb7
+matplotlib