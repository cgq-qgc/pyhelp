--- conflicted
+++ resolved
@@ -59,11 +59,7 @@
   - conda config --set always_yes yes
   - conda update -q conda
   - conda config --set auto_update_conda no
-<<<<<<< HEAD
-  - conda install scipy h5py pandas matplotlib pip m2w64-toolchain conda-build
-=======
-  - conda install scipy geopandas h5py=3 matplotlib pip m2w64-toolchain conda-build
->>>>>>> 937cefb7
+  - conda install scipy h5py=3 matplotlib pip m2w64-toolchain conda-build
   - python -m pip install codecov pytest pytest-cov
 
   # Check that we have still the expected version and architecture for Python
