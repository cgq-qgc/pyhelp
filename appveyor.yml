--- conflicted
+++ resolved
@@ -27,11 +27,7 @@
   global:
     APPVEYOR_RDP_PASSWORD: "dcca4c4863E30d56c2e0dda6327370b3#"
     # Note: TWINE_PASSWORD and TWINE_USERNAME are set in Appveyor settings
-<<<<<<< HEAD
     PYHELP_VERSION: "v0.2.0.dev0"
-=======
-    PYHELP_VERSION: "v0.1.1"
->>>>>>> 1505cee4
 
   matrix:
     - PYTHON: "C:\\Miniconda36-x64"
