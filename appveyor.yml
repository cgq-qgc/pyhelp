# https://ci.appveyor.com/project/cgq-qgc/pyhelp

# Based on:
# https://github.com/astropy/astropy/blob/master/appveyor.yml
# https://github.com/geopandas/geopandas/blob/master/appveyor.yml
# https://github.com/conda/conda-build/blob/master/appveyor.yml
# https://github.com/NLeSC/mcfly/blob/master/appveyor.yml

init:
  - ps: iex ((new-object net.webclient).DownloadString('https://raw.githubusercontent.com/appveyor/ci/master/scripts/enable-rdp.ps1'))

branches:
  only:
    - master
    - 0.1.x

skip_commits:
  files:
    - docs/*
    - '**/*.html'
    - '**/*.md'
    - '**/*.png'
    - '**/*.svg'
    - '**/*.jpg'

environment:
  global:
<<<<<<< HEAD
    APPVEYOR_RDP_PASSWORD: "dcca4c4863E30d56c2e0dda6327370b3#"
    PYHELP_VERSION: "v0.2.0.dev0"
=======
    PYHELP_VERSION: "v0.1.2.dev0"
>>>>>>> de44ee1e

  matrix:
    - PYTHON: "C:\\Miniconda36-x64"
      PYTHON_VERSION: "3.6.*"
      PYTHON_ARCH: "64"

    - PYTHON: "C:\\Miniconda37-x64"
      PYTHON_VERSION: "3.7.*"
      PYTHON_ARCH: "64"

platform:
  -x64

skip_branch_with_pr: true

install:
  # Cancel older builds for the same PR.
  # Credits: JuliaLang developers.
  - ps: if ($env:APPVEYOR_PULL_REQUEST_NUMBER -and $env:APPVEYOR_BUILD_NUMBER -ne ((Invoke-RestMethod `
        https://ci.appveyor.com/api/projects/$env:APPVEYOR_ACCOUNT_NAME/$env:APPVEYOR_PROJECT_SLUG/history?recordsNumber=50).builds | `
        Where-Object pullRequestId -eq $env:APPVEYOR_PULL_REQUEST_NUMBER)[0].buildNumber) { `
        throw "There are newer queued builds for this pull request, failing early." }

  # Setup SYS PATH.
  - set "PATH=%PYTHON%;%PYTHON%/Scripts;%PYTHON%/Library/bin;%PATH%"

  # Setup Conda.
  - conda config --set always_yes yes
  - conda update -q conda
  - conda config --set auto_update_conda no
  - conda install scipy geopandas xlrd netcdf4 h5py pytables matplotlib pytest pytest-mock pytest-cov pip m2w64-toolchain conda-build
  - python -m pip install codecov

  # Check that we have still the expected version and architecture for Python
  - python --version
  - python -c "import struct; print(struct.calcsize('P') * 8)"

  # Add mingw-w64 to SYS PATH.
  - set "PATH=%PYTHON%/Library/mingw-w64/bin;%PATH%"

  # Build the HELP3O extension.
  - "%PYTHON%/python.exe setup.py build_ext"

build: false

test_script:
  - python runtests.py

after_test:
  - IF ["%APPVEYOR_PULL_REQUEST_NUMBER%"]==[""] (%PYTHON%/python.exe setup.py sdist bdist_wheel)
  - 7z a -tzip dist/example_pyhelp_%PYHELP_VERSION%.zip example/*.csv example/help_example.py example/CWEEDS/*
  - IF ["%APPVEYOR_PULL_REQUEST_NUMBER%"]==[""] (conda-build recipe --no-test --output-folder dist --python %PYTHON_VERSION%)

artifacts:
  - path: 'dist/*.whl'
  - path: 'dist/*.tar.gz'
  - path: 'dist/example_pyhelp_%PYHELP_VERSION%.zip'
  - path: 'dist/win-64/*.tar.bz2'

on_success:
  - codecov

on_finish:
  - ps: $blockRdp = $false; iex ((new-object net.webclient).DownloadString('https://raw.githubusercontent.com/appveyor/ci/master/scripts/enable-rdp.ps1'))<|MERGE_RESOLUTION|>--- conflicted
+++ resolved
@@ -25,12 +25,7 @@
 
 environment:
   global:
-<<<<<<< HEAD
-    APPVEYOR_RDP_PASSWORD: "dcca4c4863E30d56c2e0dda6327370b3#"
     PYHELP_VERSION: "v0.2.0.dev0"
-=======
-    PYHELP_VERSION: "v0.1.2.dev0"
->>>>>>> de44ee1e
 
   matrix:
     - PYTHON: "C:\\Miniconda36-x64"
