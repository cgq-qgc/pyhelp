--- conflicted
+++ resolved
@@ -19,13 +19,7 @@
     - matplotlib
     - pandas
     - scipy
-<<<<<<< HEAD
-    - h5py
-    - pytables
-=======
-    - geopandas
     - h5py=3
->>>>>>> 937cefb7
     
 about:
   home: https://github.com/cgq-qgc/pyhelp
