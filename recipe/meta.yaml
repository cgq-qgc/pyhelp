--- conflicted
+++ resolved
@@ -1,8 +1,4 @@
-<<<<<<< HEAD
 {% set version = "0.2.0.dev0" %}
-=======
-{% set version = "0.1.2.dev0" %}
->>>>>>> ec8a579f
 
 package:
   name: pyhelp
